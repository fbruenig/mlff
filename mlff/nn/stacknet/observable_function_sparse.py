import jax.numpy as jnp
import jax

from typing import (Any, Callable, Dict, Tuple)
from flax.core.frozen_dict import FrozenDict
from mlff.masking.mask import safe_scale

Array = Any
StackNetSparse = Any
LossFn = Callable[[FrozenDict, Dict[str, jnp.ndarray]], jnp.ndarray]
MetricFn = Callable[[jnp.ndarray, jnp.ndarray], jnp.ndarray]
DataTupleT = Tuple[Dict[str, jnp.ndarray], Dict[str, jnp.ndarray]]
Derivative = Tuple[str, Tuple[str, str, Callable]]
ObservableFn = Callable[[FrozenDict, Dict[str, Array]], Dict[str, Array]]


def get_observable_fn_sparse(model: StackNetSparse, observable: str = None):
    """
    Get the observable function of a `model`. If no `observable_key` is specified, values for all implemented
    observables of the model are returned.

    Args:
        model (StackNet): A `StackNetSparse` module or a module that returns a dictionary of observables.
        observable (str): Observable name.

    Returns: Observable function,

    """
    if observable is None:
        def observable_fn(
                params,
                positions: jnp.ndarray,
                atomic_numbers: jnp.ndarray,
                idx_i: jnp.ndarray,
                idx_j: jnp.ndarray,
<<<<<<< HEAD
                total_charge: jnp.ndarray = jnp.array([0]),
                num_unpaired_electrons: jnp.ndarray = jnp.array([0]),
=======
>>>>>>> 5d0aeea4
                cell: jnp.ndarray = None,
                cell_offset: jnp.ndarray = None,
                batch_segments: jnp.ndarray = None,
                node_mask: jnp.ndarray = None,
                graph_mask: jnp.ndarray = None,
                displacements: jnp.ndarray = None,
                displacements_lr: jnp.ndarray = None,
                graph_mask_expanded: jnp.ndarray = None,
                total_charge: jnp.ndarray = None,
                num_unpaired_electrons: jnp.ndarray = None,
                hirsh_bool: jnp.ndarray = None,
                idx_i_lr: jnp.ndarray = None,
                idx_j_lr: jnp.ndarray = None,
                lr_cutoff: jnp.float32 = None,
                lr_cutoff_damp: jnp.float32 = None,
        ):
            if batch_segments is None:
                assert graph_mask is None
                assert node_mask is None
                assert graph_mask_expanded is None

                graph_mask = jnp.ones((1,)).astype(jnp.bool_)  # (1)
                node_mask = jnp.ones((len(atomic_numbers),)).astype(jnp.bool_)  # (num_nodes)
                batch_segments = jnp.zeros_like(atomic_numbers)  # (num_nodes)
                graph_mask_expanded = jnp.ones((1,3)).astype(jnp.bool_)  # (1,3)

            inputs = dict(
                positions=positions,
                atomic_numbers=atomic_numbers,
                idx_i=idx_i,
                idx_j=idx_j,
                cell=cell,
                cell_offset=cell_offset,
                batch_segments=batch_segments,
                node_mask=node_mask,
                graph_mask=graph_mask,
                graph_mask_expanded=graph_mask_expanded,
                displacements=displacements,
                displacements_lr=displacements_lr,
                total_charge=total_charge,
                num_unpaired_electrons=num_unpaired_electrons,
                hirsh_bool=hirsh_bool,
                idx_i_lr=idx_i_lr,
                idx_j_lr=idx_j_lr,
                lr_cutoff=lr_cutoff,
                lr_cutoff_damp=lr_cutoff_damp, 
            )
            return model.apply(params, inputs)
    else:
        def observable_fn(
                params,
                positions: jnp.ndarray,
                atomic_numbers: jnp.ndarray,
                idx_i: jnp.ndarray,
                idx_j: jnp.ndarray,
<<<<<<< HEAD
                total_charge: jnp.ndarray = jnp.array([0]),
                num_unpaired_electrons: jnp.ndarray = jnp.array([0]),
=======
>>>>>>> 5d0aeea4
                cell: jnp.ndarray = None,
                cell_offset: jnp.ndarray = None,
                batch_segments: jnp.ndarray = None,
                node_mask: jnp.ndarray = None,
                graph_mask: jnp.ndarray = None,
                graph_mask_expanded: jnp.ndarray = None,
                displacements: jnp.ndarray = None,
                displacements_lr: jnp.ndarray = None,
                total_charge: jnp.ndarray = None,
                num_unpaired_electrons: jnp.ndarray = None,
                hirsh_bool: jnp.ndarray = None,
                idx_i_lr: jnp.ndarray = None,
                idx_j_lr: jnp.ndarray = None,
                lr_cutoff: jnp.float32 = None,
                lr_cutoff_damp: jnp.float32 = None,
        ):
            if batch_segments is None:
                assert graph_mask is None
                assert graph_mask_expanded is None
                assert node_mask is None

                graph_mask = jnp.ones((1,)).astype(jnp.bool_)  # (1)
                graph_mask_expanded = jnp.ones((1,3)).astype(jnp.bool_)  # (1,3)
                node_mask = jnp.ones((len(positions),)).astype(jnp.bool_)  # (num_nodes)
                batch_segments = jnp.zeros_like(atomic_numbers)  # (num_nodes)   

            inputs = dict(
                positions=positions,
                atomic_numbers=atomic_numbers,
                idx_i=idx_i,
                idx_j=idx_j,
                cell=cell,
                cell_offset=cell_offset,
                batch_segments=batch_segments,
                node_mask=node_mask,
                graph_mask=graph_mask,
                graph_mask_expanded=graph_mask_expanded,
                displacements=displacements,
                displacements_lr=displacements_lr,
                total_charge=total_charge,
                num_unpaired_electrons=num_unpaired_electrons,
                hirsh_bool=hirsh_bool,
                idx_i_lr=idx_i_lr,
                idx_j_lr=idx_j_lr,
                lr_cutoff=lr_cutoff,
                lr_cutoff_damp=lr_cutoff_damp,
                )
            return dict(observable=model.apply(params, inputs)[observable])

    return observable_fn


def get_energy_and_force_fn_sparse(model: StackNetSparse):
    def energy_fn(params,
                  positions: jnp.ndarray,
                  atomic_numbers: jnp.ndarray,
                  idx_i: jnp.ndarray,
                  idx_j: jnp.ndarray,
<<<<<<< HEAD
                  total_charge: jnp.ndarray = jnp.array([0]),
                  num_unpaired_electrons: jnp.ndarray = jnp.array([0]),
=======
>>>>>>> 5d0aeea4
                  cell: jnp.ndarray = None,
                  cell_offset: jnp.ndarray = None,
                  batch_segments: jnp.ndarray = None,
                  node_mask: jnp.ndarray = None,
                  graph_mask: jnp.ndarray = None,
                  graph_mask_expanded: jnp.ndarray = None,
                  displacements: jnp.ndarray = None,
                  displacements_lr: jnp.ndarray = None,
                  total_charge: jnp.ndarray = None,
                  num_unpaired_electrons: jnp.ndarray = None,
                  hirsh_bool: jnp.ndarray = None,
                  idx_i_lr: jnp.ndarray = None,
                  idx_j_lr: jnp.ndarray = None,
                  lr_cutoff: jnp.float32 = None,
                  lr_cutoff_damp: jnp.float32 = None,):
        if batch_segments is None:
            assert graph_mask is None
            assert graph_mask_expanded is None
            assert node_mask is None

            graph_mask = jnp.ones((1,)).astype(jnp.bool_)  # (1)
            graph_mask_expanded = jnp.ones((1,3)).astype(jnp.bool_)  # (1,3)
            node_mask = jnp.ones((len(positions),)).astype(jnp.bool_)  # (num_nodes)
            batch_segments = jnp.zeros_like(atomic_numbers)  # (num_nodes)

        inputs = dict(positions=positions,
                      atomic_numbers=atomic_numbers,
                      idx_i=idx_i,
                      idx_j=idx_j,
                      cell=cell,
                      cell_offset=cell_offset,
                      batch_segments=batch_segments,
                      node_mask=node_mask,
                      graph_mask=graph_mask,
                      graph_mask_expanded=graph_mask_expanded,
                      displacements=displacements,
                      displacements_lr=displacements_lr,
                      total_charge=total_charge,
                      num_unpaired_electrons=num_unpaired_electrons,
                      hirsh_bool=hirsh_bool,
                      idx_i_lr=idx_i_lr,
                      idx_j_lr=idx_j_lr,
                      lr_cutoff=lr_cutoff,
                      lr_cutoff_damp=lr_cutoff_damp,
                      )

        energy = model.apply(params, inputs)['energy']  # (num_graphs)
        energy = safe_scale(energy, graph_mask)
        return -jnp.sum(energy), energy  # (), (num_graphs)

    def energy_and_force_and_dipole_and_hirsh_fn(params,
                            positions: jnp.ndarray,
                            atomic_numbers: jnp.ndarray,
                            idx_i: jnp.ndarray,
                            idx_j: jnp.ndarray,
<<<<<<< HEAD
                            total_charge: jnp.ndarray = jnp.array([0]),
                            num_unpaired_electrons: jnp.ndarray = jnp.array([0]),
=======
>>>>>>> 5d0aeea4
                            cell: jnp.ndarray = None,
                            cell_offset: jnp.ndarray = None,
                            batch_segments: jnp.ndarray = None,
                            node_mask: jnp.ndarray = None,
                            graph_mask: jnp.ndarray = None,
                            graph_mask_expanded: jnp.ndarray = None,
                            displacements: jnp.ndarray = None,
                            displacements_lr: jnp.ndarray = None,
                            total_charge: jnp.ndarray = None,
                            num_unpaired_electrons: jnp.ndarray = None,
                            hirsh_bool: jnp.ndarray = None,
                            idx_i_lr: jnp.ndarray = None,
                            idx_j_lr: jnp.ndarray = None,
                            lr_cutoff: jnp.float32 = None,
                            lr_cutoff_damp: jnp.float32 = None,
                            *args,
                            **kwargs):
        (_, energy), forces = jax.value_and_grad(
            energy_fn,
            argnums=1,
            has_aux=True)(params,
                          positions,
                          atomic_numbers,
                          idx_i,
                          idx_j,
                          cell,
                          cell_offset,
                          batch_segments,
                          node_mask,
                          graph_mask,
                          graph_mask_expanded,
                          displacements,
                          displacements_lr,
                          total_charge,
                          num_unpaired_electrons,
                          hirsh_bool,
                          idx_i_lr,
                          idx_j_lr,
                          lr_cutoff=lr_cutoff,
                          lr_cutoff_damp=lr_cutoff_damp,
                          )

        if batch_segments is None:
            assert graph_mask is None
            assert graph_mask_expanded is None
            assert node_mask is None

            graph_mask = jnp.ones((1,)).astype(jnp.bool_)  # (1)
            graph_mask_expanded = jnp.ones((1,3)).astype(jnp.bool_)  # (1,3)
            node_mask = jnp.ones((len(positions),)).astype(jnp.bool_)  # (num_nodes)
            batch_segments = jnp.zeros_like(atomic_numbers)  # (num_nodes) 
        
        inputs = dict(positions=positions,
                atomic_numbers=atomic_numbers,
                idx_i=idx_i,
                idx_j=idx_j,
                cell=cell,
                cell_offset=cell_offset,
                batch_segments=batch_segments,
                node_mask=node_mask,
                graph_mask=graph_mask,
                graph_mask_expanded=graph_mask_expanded,
                displacements=displacements,
                displacements_lr=displacements_lr,
                total_charge=total_charge,
                num_unpaired_electrons=num_unpaired_electrons,
                hirsh_bool=hirsh_bool,
                idx_i_lr=idx_i_lr,
                idx_j_lr=idx_j_lr,
                lr_cutoff=lr_cutoff, 
                lr_cutoff_damp=lr_cutoff_damp, 
                )

        _, number_of_atoms_in_molecule = jnp.unique(batch_segments, return_counts = True, size=len(graph_mask))

        dipole_vec = model.apply(params, inputs)['dipole_vec']  # (num_graphs)
        dipole_vec = safe_scale(dipole_vec, graph_mask_expanded)

        #create Hirshfeld bool mask to hide molecules if Hirshfeld ratios is specified
        hirsh_bool = jnp.repeat(hirsh_bool, number_of_atoms_in_molecule, total_repeat_length = len(node_mask))
        hirsh_bool = jax.lax.convert_element_type(hirsh_bool, jnp.bool_)

        hirshfeld_ratios = model.apply(params, inputs)['hirshfeld_ratios']  # (num_graphs)
        hirshfeld_ratios = safe_scale(hirshfeld_ratios, node_mask)
        hirshfeld_ratios = safe_scale(hirshfeld_ratios, hirsh_bool)

        return dict(energy=energy, forces=forces, dipole_vec=dipole_vec, hirshfeld_ratios = hirshfeld_ratios)
        
    return energy_and_force_and_dipole_and_hirsh_fn<|MERGE_RESOLUTION|>--- conflicted
+++ resolved
@@ -33,11 +33,6 @@
                 atomic_numbers: jnp.ndarray,
                 idx_i: jnp.ndarray,
                 idx_j: jnp.ndarray,
-<<<<<<< HEAD
-                total_charge: jnp.ndarray = jnp.array([0]),
-                num_unpaired_electrons: jnp.ndarray = jnp.array([0]),
-=======
->>>>>>> 5d0aeea4
                 cell: jnp.ndarray = None,
                 cell_offset: jnp.ndarray = None,
                 batch_segments: jnp.ndarray = None,
@@ -93,11 +88,6 @@
                 atomic_numbers: jnp.ndarray,
                 idx_i: jnp.ndarray,
                 idx_j: jnp.ndarray,
-<<<<<<< HEAD
-                total_charge: jnp.ndarray = jnp.array([0]),
-                num_unpaired_electrons: jnp.ndarray = jnp.array([0]),
-=======
->>>>>>> 5d0aeea4
                 cell: jnp.ndarray = None,
                 cell_offset: jnp.ndarray = None,
                 batch_segments: jnp.ndarray = None,
@@ -156,11 +146,6 @@
                   atomic_numbers: jnp.ndarray,
                   idx_i: jnp.ndarray,
                   idx_j: jnp.ndarray,
-<<<<<<< HEAD
-                  total_charge: jnp.ndarray = jnp.array([0]),
-                  num_unpaired_electrons: jnp.ndarray = jnp.array([0]),
-=======
->>>>>>> 5d0aeea4
                   cell: jnp.ndarray = None,
                   cell_offset: jnp.ndarray = None,
                   batch_segments: jnp.ndarray = None,
@@ -216,11 +201,6 @@
                             atomic_numbers: jnp.ndarray,
                             idx_i: jnp.ndarray,
                             idx_j: jnp.ndarray,
-<<<<<<< HEAD
-                            total_charge: jnp.ndarray = jnp.array([0]),
-                            num_unpaired_electrons: jnp.ndarray = jnp.array([0]),
-=======
->>>>>>> 5d0aeea4
                             cell: jnp.ndarray = None,
                             cell_offset: jnp.ndarray = None,
                             batch_segments: jnp.ndarray = None,
